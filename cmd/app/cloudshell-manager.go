package app

import (
	"context"
	"fmt"
	"os"
<<<<<<< HEAD
	"time"
=======
>>>>>>> 95f578a9

	"github.com/spf13/cobra"
	"k8s.io/apimachinery/pkg/util/runtime"
	"k8s.io/apimachinery/pkg/util/uuid"
	"k8s.io/client-go/informers"
	"k8s.io/client-go/tools/leaderelection"
	"k8s.io/client-go/tools/leaderelection/resourcelock"
	cliflag "k8s.io/component-base/cli/flag"
	"k8s.io/component-base/cli/globalflag"
	"k8s.io/component-base/logs"
	logsv1 "k8s.io/component-base/logs/api/v1"
	"k8s.io/component-base/term"
	"k8s.io/component-base/version/verflag"
	"k8s.io/klog/v2"

	"github.com/cloudtty/cloudtty/cmd/app/config"
	"github.com/cloudtty/cloudtty/cmd/app/options"
	"github.com/cloudtty/cloudtty/pkg/utils/feature"
	"github.com/cloudtty/cloudtty/pkg/version"
	workpool "github.com/cloudtty/cloudtty/pkg/workerpool"
)

func init() {
	runtime.Must(logsv1.AddFeatureGates(feature.MutableFeatureGate))
}

// NewCloudShellManagerCommand creates a *cobra.Command object with default parameters
func NewCloudShellManagerCommand(ctx context.Context) *cobra.Command {
	opts, _ := options.NewOptions()

	cmd := &cobra.Command{
		Use:   "cloudshell-manager",
		Short: `Run this command in order to run cloudshell controller manager`,
		RunE: func(cmd *cobra.Command, args []string) error {
			verflag.PrintAndExitIfRequested()

			// Activate logging as soon as possible, after that
			// show flags with the final logging configuration.
			if err := logsv1.ValidateAndApply(opts.Logs, feature.FeatureGate); err != nil {
				fmt.Fprintf(os.Stderr, "%v\n", err)
				os.Exit(1)
			}
			cliflag.PrintFlags(cmd.Flags())

			config, err := opts.Config()
			if err != nil {
				return err
			}

			return Run(ctx, config)
		},
		Args: func(cmd *cobra.Command, args []string) error {
			for _, arg := range args {
				if len(arg) > 0 {
					return fmt.Errorf("%q does not take any arguments, got %q", cmd.CommandPath(), args)
				}
			}
			return nil
		},
	}

	namedFlagSets := opts.Flags()
	verflag.AddFlags(namedFlagSets.FlagSet("global"))
	globalflag.AddGlobalFlags(namedFlagSets.FlagSet("global"), cmd.Name(), logs.SkipLoggingConfigurationFlags())

	fs := cmd.Flags()
	for _, f := range namedFlagSets.FlagSets {
		fs.AddFlagSet(f)
	}

	cols, _, _ := term.TerminalSize(cmd.OutOrStdout())
	cliflag.SetUsageAndHelpFunc(cmd, namedFlagSets, cols)

	return cmd
}

func Run(ctx context.Context, config *config.Config) error {
	// To help debugging, immediately log version
	klog.Infof("cloudshell-controller-manager version: %s", version.Get())
	klog.InfoS("Golang settings", "GOGC", os.Getenv("GOGC"), "GOMAXPROCS", os.Getenv("GOMAXPROCS"), "GOTRACEBACK", os.Getenv("GOTRACEBACK"))

	if !config.LeaderElection.LeaderElect {
		return StartControllers(config, ctx.Done())
	}

	id, err := os.Hostname()
	if err != nil {
		return err
	}

	// add a uniquifier so that two processes on the same host don't accidentally both become active
	id += "_" + string(uuid.NewUUID())

	rl, err := resourcelock.NewFromKubeconfig(
		config.LeaderElection.ResourceLock,
		config.LeaderElection.ResourceNamespace,
		config.LeaderElection.ResourceName,
		resourcelock.ResourceLockConfig{
			Identity:      id,
			EventRecorder: config.EventRecorder,
		},
		config.Kubeconfig,
		config.LeaderElection.RenewDeadline.Duration,
	)
	if err != nil {
		return fmt.Errorf("failed to create resource lock: %w", err)
	}

	leaderelection.RunOrDie(context.TODO(), leaderelection.LeaderElectionConfig{
		Name:          config.LeaderElection.ResourceName,
		Lock:          rl,
		LeaseDuration: config.LeaderElection.LeaseDuration.Duration,
		RenewDeadline: config.LeaderElection.RenewDeadline.Duration,
		RetryPeriod:   config.LeaderElection.RetryPeriod.Duration,

		Callbacks: leaderelection.LeaderCallbacks{
			OnStartedLeading: func(_ context.Context) {
				_ = StartControllers(config, ctx.Done())
			},
			OnStoppedLeading: func() {
				klog.InfoS("leaderelection lost")
			},
		},
	})

	return nil
}

func StartControllers(c *config.Config, stopCh <-chan struct{}) error {
	options := []informers.SharedInformerOption{
<<<<<<< HEAD
		// informers.WithTweakListOptions(func(listOptions *metav1.ListOptions) {
		// 	listOptions.LabelSelector = labels.Set{constants.CloudshellPodLabelStateKey: "idle"}.String()
		// }),
=======
>>>>>>> 95f578a9
		informers.WithNamespace(c.LeaderElection.ResourceNamespace),
	}

	factory := informers.NewSharedInformerFactoryWithOptions(c.Client, 0, options...)
	podInformer := factory.Core().V1().Pods()

	wk := workpool.New(c.LeaderElection.ResourceNamespace, c.Client, 3, 10, false, podInformer)
	factory.Start(stopCh)
<<<<<<< HEAD
	go wk.Run(1, stopCh)

	go test(wk)
=======

	go wk.Run(1, stopCh)
>>>>>>> 95f578a9

	<-stopCh
	return nil
}

func test(wk *workpool.WorkerPool) {
	pod, _ := wk.Borrow()
	pod1, _ := wk.Borrow()
	pod2, _ := wk.Borrow()
	time.Sleep(30 * time.Second)

	wk.Back(pod)
	wk.Back(pod1)
	wk.Back(pod2)
}<|MERGE_RESOLUTION|>--- conflicted
+++ resolved
@@ -4,10 +4,6 @@
 	"context"
 	"fmt"
 	"os"
-<<<<<<< HEAD
-	"time"
-=======
->>>>>>> 95f578a9
 
 	"github.com/spf13/cobra"
 	"k8s.io/apimachinery/pkg/util/runtime"
@@ -138,12 +134,6 @@
 
 func StartControllers(c *config.Config, stopCh <-chan struct{}) error {
 	options := []informers.SharedInformerOption{
-<<<<<<< HEAD
-		// informers.WithTweakListOptions(func(listOptions *metav1.ListOptions) {
-		// 	listOptions.LabelSelector = labels.Set{constants.CloudshellPodLabelStateKey: "idle"}.String()
-		// }),
-=======
->>>>>>> 95f578a9
 		informers.WithNamespace(c.LeaderElection.ResourceNamespace),
 	}
 
@@ -152,26 +142,9 @@
 
 	wk := workpool.New(c.LeaderElection.ResourceNamespace, c.Client, 3, 10, false, podInformer)
 	factory.Start(stopCh)
-<<<<<<< HEAD
-	go wk.Run(1, stopCh)
-
-	go test(wk)
-=======
 
 	go wk.Run(1, stopCh)
->>>>>>> 95f578a9
 
 	<-stopCh
 	return nil
-}
-
-func test(wk *workpool.WorkerPool) {
-	pod, _ := wk.Borrow()
-	pod1, _ := wk.Borrow()
-	pod2, _ := wk.Borrow()
-	time.Sleep(30 * time.Second)
-
-	wk.Back(pod)
-	wk.Back(pod1)
-	wk.Back(pod2)
 }