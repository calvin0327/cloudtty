package controllers

import (
	"bytes"
	"context"
	"fmt"
	"os"
	"strings"
	"sync"
	"time"

<<<<<<< HEAD
	"github.com/cloudtty/cloudtty/pkg/generated/listers/cloudshell/v1alpha1"
	"github.com/cloudtty/cloudtty/pkg/helper"
	"github.com/cloudtty/cloudtty/pkg/utils/gclient"
=======
>>>>>>> 0a7ae7f4
	"github.com/pkg/errors"
	networkingv1beta1 "istio.io/api/networking/v1beta1"
	istionetworkingv1beta1 "istio.io/client-go/pkg/apis/networking/v1beta1"
	corev1 "k8s.io/api/core/v1"
	networkingv1 "k8s.io/api/networking/v1"
	apierrors "k8s.io/apimachinery/pkg/api/errors"
	metav1 "k8s.io/apimachinery/pkg/apis/meta/v1"
	"k8s.io/apimachinery/pkg/runtime"
	"k8s.io/apimachinery/pkg/runtime/serializer"
	"k8s.io/apimachinery/pkg/types"
	utilruntime "k8s.io/apimachinery/pkg/util/runtime"
	"k8s.io/cli-runtime/pkg/genericiooptions"
	informercorev1 "k8s.io/client-go/informers/core/v1"
	"k8s.io/client-go/kubernetes"
	"k8s.io/client-go/kubernetes/scheme"
	listerscorev1 "k8s.io/client-go/listers/core/v1"
	"k8s.io/client-go/rest"
	"k8s.io/client-go/tools/cache"
	"k8s.io/client-go/util/retry"
	"k8s.io/client-go/util/workqueue"
	"k8s.io/klog/v2"
	"k8s.io/kubectl/pkg/cmd/exec"
	"sigs.k8s.io/controller-runtime/pkg/client"
	ctrlutil "sigs.k8s.io/controller-runtime/pkg/controller/controllerutil"

	cloudshellv1alpha1 "github.com/cloudtty/cloudtty/pkg/apis/cloudshell/v1alpha1"
	"github.com/cloudtty/cloudtty/pkg/constants"
	cloudshellinformers "github.com/cloudtty/cloudtty/pkg/generated/informers/externalversions/cloudshell/v1alpha1"
	"github.com/cloudtty/cloudtty/pkg/generated/listers/cloudshell/v1alpha1"
	"github.com/cloudtty/cloudtty/pkg/helper"
	"github.com/cloudtty/cloudtty/pkg/manifests"
	util "github.com/cloudtty/cloudtty/pkg/utils"
<<<<<<< HEAD
=======
	"github.com/cloudtty/cloudtty/pkg/utils/gclient"
>>>>>>> 0a7ae7f4
	worerkpool "github.com/cloudtty/cloudtty/pkg/workerpool"
)

const (
	// CloudshellControllerFinalizer is added to cloudshell to ensure Work as well as the
	// execution space (namespace) is deleted before itself is deleted.
	CloudshellControllerFinalizer = "cloudtty.io/cloudshell-controller"

	DefaultMaxConcurrentReconciles = 5

	// DefaultCloudShellBackOff is the default backoff period. Exported for tests.
	DefaultCloudShellBackOff = 2 * time.Second
	// MaxCloudShellBackOff is the max backoff period. Exported for tests.
	MaxCloudShellBackOff = 5 * time.Second
	KubeConfigPath       = "/root/.kube/config"
	startScriptPath      = "/root/startup.sh"
	endScriptPath        = "/root/resetpod.sh"
)

// CloudShellController reconciles a CloudShell object
type CloudShellController struct {
	client.Client
	config     *rest.Config
	Scheme     *runtime.Scheme
	workerPool *worerkpool.WorkerPool

	queue     workqueue.RateLimitingInterface
	informer  cache.SharedIndexInformer
	lister    v1alpha1.CloudShellLister
	podLister listerscorev1.PodLister
}

<<<<<<< HEAD
func NewController(client client.Client, wp *worerkpool.WorkerPool, csInformer cloudshellinformers.CloudShellInformer, podInformer informercorev1.PodInformer) *CloudShellController {
	controller := &CloudShellController{
		Client:     client,
=======
func NewController(client client.Client, config *rest.Config, wp *worerkpool.WorkerPool,
	csInformer cloudshellinformers.CloudShellInformer, podInformer informercorev1.PodInformer) *CloudShellController {
	controller := &CloudShellController{
		Client:     client,
		config:     config,
>>>>>>> 0a7ae7f4
		Scheme:     gclient.NewSchema(),
		workerPool: wp,
		queue: workqueue.NewRateLimitingQueue(
			workqueue.NewItemExponentialFailureRateLimiter(DefaultCloudShellBackOff, MaxCloudShellBackOff),
		),

		informer:  csInformer.Informer(),
		lister:    csInformer.Lister(),
		podLister: podInformer.Lister(),
	}

	if _, err := csInformer.Informer().AddEventHandler(
		cache.ResourceEventHandlerFuncs{
			AddFunc: func(obj interface{}) {
				controller.enqueue(obj)
			},
			UpdateFunc: func(_, newObj interface{}) {
				controller.enqueue(newObj)
			},
			DeleteFunc: func(obj interface{}) {
				controller.enqueue(obj)
			},
		},
	); err != nil {
		klog.ErrorS(err, "error when adding event handler to informer")
	}

	return controller
}

func (c *CloudShellController) enqueue(obj interface{}) {
	cloudshell := obj.(*cloudshellv1alpha1.CloudShell)
	key, _ := cache.MetaNamespaceKeyFunc(cloudshell)
	c.queue.Add(key)
}

func (c *CloudShellController) processNextItem() bool {
	key, quit := c.queue.Get()
	if quit {
		return false
	}
	defer c.queue.Done(key)

	// main reconcile logic
	err := c.syncHandler(key.(string))
	if err == nil {
		return true
	}

	utilruntime.HandleError(fmt.Errorf("sync %q failed with %v", key, err))
	c.queue.AddRateLimited(key)

	return true
}

func (c *CloudShellController) worker(stopCh <-chan struct{}) {
	for c.processNextItem() {
		select {
		case <-stopCh:
			return
		default:
		}
	}
}

func (c *CloudShellController) Run(workers int, stopCh <-chan struct{}) {
	defer utilruntime.HandleCrash()
	defer c.queue.ShutDown()

	klog.InfoS("Start CloudShell Controller")
	defer klog.InfoS("Shutting down CloudShell Controller")

	if !cache.WaitForCacheSync(stopCh, c.informer.HasSynced) {
		klog.Errorf("cloudshell manager: wait for informer factory failed")
	}

	var wg sync.WaitGroup
	for i := 0; i < workers; i++ {
		wg.Add(1)
		go func() {
			defer wg.Done()
			c.worker(stopCh)
		}()
	}
	<-stopCh

	c.queue.ShutDown()
	wg.Wait()
}

func (c *CloudShellController) syncHandler(key string) error {
	klog.V(4).Infof("Reconciling cloudshell %s", key)
	startTime := time.Now()
	defer func() {
		klog.V(4).Infof("Finished syncing %q (%v)", key, time.Since(startTime))
	}()

	namespace, name, err := cache.SplitMetaNamespaceKey(key)
	if err != nil {
		return err
	}

	cloudShell, err := c.lister.CloudShells(namespace).Get(name)
	if err != nil {
		if apierrors.IsNotFound(err) {
			klog.Errorf("Fetching object with key %s from store failed with %v", key, err)
			return nil
		}
		return err
	}

	if !cloudShell.DeletionTimestamp.IsZero() {
		return c.removeCloudshell(context.TODO(), cloudShell)
	}

	// as we not have webhook to init some necessary feild to cloudshell.
	// fill this default values to cloudshell after calling "syncCloudShell".
	if err := c.fillForCloudshell(context.TODO(), cloudShell); err != nil {
		return err
	}

	return c.syncCloudShell(context.TODO(), cloudShell)
}

func (c *CloudShellController) syncCloudShell(ctx context.Context, cloudshell *cloudshellv1alpha1.CloudShell) error {
	var err error
	var pod *corev1.Pod
	if podName, exist := hasBindPod(cloudshell); exist {
		pod, err = c.podLister.Pods(cloudshell.Namespace).Get(podName)
		if err != nil {
			if apierrors.IsNotFound(err) {

				// TODO: Borrow
			}
			return err
		}
	} else {
		// 1. GetPodForCloudShell, borrow pod from workerPool if not exist
		// 2. StartPodForCloudShell (1) copy kubeConfig (2) start ttyd
		pod, err = c.workerPool.Borrow()
		if pod == nil || err != nil {
			klog.ErrorS(err, "Failed to get pod", "cloudshell", klog.KObj(cloudshell))
			return err
		}
<<<<<<< HEAD
		// TODO: pod is not running?

		cloudshell.SetLabels(map[string]string{constants.CloudshellPodLabelKey: pod.Name})
		if err := c.Update(context.TODO(), cloudshell); err != nil {
			return err
		}

		if err = c.StartPodForCloudShell(ctx, cloudshell); err != nil {
			klog.ErrorS(err, "Failed to start pod for CloudShell", "cloudshell", klog.KObj(cloudshell))
			return err
		}

		return c.CreateRouteRule(ctx, cloudshell)
	}

	// TODO: how to define its Finished state
	if IsCloudshellFinished(cloudshell) {
		if err = c.resetPod(ctx, cloudshell); err != nil {
			return err
		}
		_ = c.workerPool.Back(pod)

=======

		cloudshell.SetLabels(map[string]string{constants.CloudshellPodLabelKey: pod.Name})
		if err := c.Update(context.TODO(), cloudshell); err != nil {
			return err
		}

		if err = c.StartPodForCloudShell(ctx, cloudshell); err != nil {
			klog.ErrorS(err, "Failed to start pod for CloudShell", "cloudshell", klog.KObj(cloudshell))
			return err
		}

		// TODO: pod is not running?

		return c.CreateRouteRule(ctx, cloudshell)
	}

	// TODO:
	if IsCloudshellFinished(cloudshell) {
		// todo restore the pod, cleanup the kubeConfig
		_ = c.workerPool.Back(pod)

>>>>>>> 0a7ae7f4
		if cloudshell.Spec.Cleanup {
			if err = c.Delete(ctx, cloudshell); err != nil {
				klog.ErrorS(err, "Failed to delete cloudshell", "cloudshell", klog.KObj(cloudshell))
				return err
			}
		}
		klog.V(4).InfoS("cloudshell phase is to be finished", "cloudshell", klog.KObj(cloudshell))
		return nil
	}

	return nil
}

// StartPodForCloudShell copy kubeConfig and start ttyd
func (c *CloudShellController) StartPodForCloudShell(ctx context.Context, cloudshell *cloudshellv1alpha1.CloudShell) error {
	// if secretRef is empty, use the Incluster rest config to generate kubeconfig and restore a secret.
	// the kubeconfig only work on current cluster.
	var kubeConfigByte []byte
	if cloudshell.Spec.SecretRef == nil {
		var err error
		kubeConfigByte, err = GenerateKubeconfigInCluster()
		if err != nil {
			return err
		}

		secret := &corev1.Secret{
			ObjectMeta: metav1.ObjectMeta{
				GenerateName: fmt.Sprintf("cloudshell-%s-", cloudshell.Name),
				Namespace:    cloudshell.Namespace,
			},
			Data: map[string][]byte{"config": kubeConfigByte},
		}

		if err := ctrlutil.SetControllerReference(cloudshell, secret, c.Scheme); err != nil {
			klog.ErrorS(err, "Failed to set owner reference for configmap", "cloudshell", klog.KObj(cloudshell))
			return err
		}
		if err := c.Client.Create(ctx, secret); err != nil {
			return err
		}
		cloudshell.Spec.SecretRef = &cloudshellv1alpha1.LocalSecretReference{
			Name: secret.Name,
		}
	} else {
		secret := &corev1.Secret{}
		if err := c.Client.Get(ctx, client.ObjectKey{Namespace: cloudshell.Namespace, Name: cloudshell.Spec.SecretRef.Name}, secret); err != nil {
			return err
		}
		kubeConfigByte = secret.Data["config"]
	}

	if err := c.StartTTYd(ctx, cloudshell, kubeConfigByte); err != nil {
		return err
	}
	return nil
}

func (c *CloudShellController) StartTTYd(ctx context.Context, cloudshell *cloudshellv1alpha1.CloudShell, kubeConfigByte []byte) error {
	// copy kubeConfig
	echoCommand := fmt.Sprintf("echo '%s' > %s", kubeConfigByte, KubeConfigPath)
<<<<<<< HEAD
	if err := execCommand(cloudshell, []string{"bash", "-c", echoCommand}, kubeConfigByte); err != nil {
=======
	if err := runCommand(cloudshell, []string{"bash", "-c", echoCommand}, c.config); err != nil {
>>>>>>> 0a7ae7f4
		return err
	}

	// start ttyd, ttyd args passed as shell parameter
	// case: ttydCommand := []string{"/root/startup.sh", "100", "true", "false", "kubectl get po -n default"}
<<<<<<< HEAD
	ttydCommand := []string{startScriptPath, string(cloudshell.Spec.Ttl), fmt.Sprint(cloudshell.Spec.Once), fmt.Sprint(cloudshell.Spec.UrlArg), cloudshell.Spec.CommandAction}
	if err := execCommand(cloudshell, ttydCommand, kubeConfigByte); err != nil {
=======
	ttydCommand := []string{TTYdScriptPath, string(cloudshell.Spec.Ttl), fmt.Sprint(cloudshell.Spec.Once), fmt.Sprint(cloudshell.Spec.UrlArg), cloudshell.Spec.CommandAction}
	if err := runCommand(cloudshell, ttydCommand, c.config); err != nil {
>>>>>>> 0a7ae7f4
		return err
	}

	return nil
}

func (c *CloudShellController) fillForCloudshell(ctx context.Context, cloudshell *cloudshellv1alpha1.CloudShell) error {
	if len(cloudshell.Spec.ExposeMode) == 0 {
		cloudshell.Spec.ExposeMode = cloudshellv1alpha1.ExposureServiceNodePort
	}

	// we consider that the ttl is too short is not meaningful.
	if cloudshell.Spec.Ttl < 300 {
		cloudshell.Spec.Ttl = 300
	}
	if len(cloudshell.Spec.CommandAction) == 0 {
		cloudshell.Spec.CommandAction = "bash"
	}
	return c.ensureFinalizer(cloudshell)
}

func (c *CloudShellController) removeFinalizer(cloudshell *cloudshellv1alpha1.CloudShell) error {
	if !ctrlutil.ContainsFinalizer(cloudshell, CloudshellControllerFinalizer) {
		return nil
	}

	ctrlutil.RemoveFinalizer(cloudshell, CloudshellControllerFinalizer)
	return c.Client.Update(context.TODO(), cloudshell)
}

func (c *CloudShellController) ensureFinalizer(cloudshell *cloudshellv1alpha1.CloudShell) error {
	if ctrlutil.ContainsFinalizer(cloudshell, CloudshellControllerFinalizer) {
		return nil
	}

	ctrlutil.AddFinalizer(cloudshell, CloudshellControllerFinalizer)
	return c.Client.Update(context.TODO(), cloudshell)
}

// CreateRouteRule create a service resource in the same namespace of cloudshell no matter what expose model.
// if the expose model is ingress or virtualService, it will create additional resources, e.g: ingress or virtualService.
// and the accressUrl will be update.
func (c *CloudShellController) CreateRouteRule(ctx context.Context, cloudshell *cloudshellv1alpha1.CloudShell) error {
	service, err := c.GetServiceForCloudshell(ctx, cloudshell.Namespace, cloudshell)
	if err != nil {
		if !apierrors.IsNotFound(err) {
			return err
		}
		if service, err = c.CreateCloudShellService(ctx, cloudshell); err != nil {
			return err
		}
	}

	var accessURL string
	switch cloudshell.Spec.ExposeMode {
	case cloudshellv1alpha1.ExposureServiceClusterIP:
		accessURL = fmt.Sprintf("%s:%d", service.Spec.ClusterIP, constants.DefaultServicePort)
	case "", cloudshellv1alpha1.ExposureServiceNodePort:
		// Default(No explicit `ExposeMode` specified in CR) mode is Nodeport
		host, err := c.GetMasterNodeIP(ctx)
		if err != nil {
			klog.InfoS("Unable to get master node IP addr", "cloudshell", klog.KObj(cloudshell), "err", err)
		}

		var nodePort int32
		// TODO: nodePort may be blank due to delay filled by k8s, should `ctrl.Result{RequeueAfter: 5}, nil`
		if service.Spec.Type == corev1.ServiceTypeNodePort {
			for _, port := range service.Spec.Ports {
				if port.NodePort != 0 {
					nodePort = port.NodePort
					break
				}
			}
		}
		accessURL = fmt.Sprintf("%s:%d", host, nodePort)
	case cloudshellv1alpha1.ExposureIngress:
		if err := c.CreateIngressForCloudshell(ctx, service, cloudshell); err != nil {
			klog.ErrorS(err, "failed create ingress for cloudshell", "cloudshell", klog.KObj(cloudshell))
			return err
		}
		accessURL = SetRouteRulePath(cloudshell)
	case cloudshellv1alpha1.ExposureVirtualService:
		if err := c.CreateVirtualServiceForCloudshell(ctx, service, cloudshell); err != nil {
			klog.ErrorS(err, "failed create virtualservice for cloudshell", "cloudshell", klog.KObj(cloudshell))
			return err
		}
		accessURL = SetRouteRulePath(cloudshell)
	}

	cloudshell.Status.AccessURL = accessURL
	return c.UpdateCloudshellStatus(ctx, cloudshell, cloudshellv1alpha1.PhaseReady)
}

// GetPodForCloudshell to find pod of cloudshell according to labels ""cloudshell.cloudtty.io/owner-name"".
func (c *CloudShellController) GetPodForCloudshell(ctx context.Context, namespace string, cloudshell *cloudshellv1alpha1.CloudShell) (*corev1.Pod, error) {
	pod := &corev1.Pod{}
	podName, ok := cloudshell.Labels[constants.CloudshellPodLabelKey]
	if ok {
		if err := c.Get(context.TODO(), client.ObjectKey{Namespace: cloudshell.Namespace, Name: podName}, pod); err != nil {
			return pod, err
		}
	}

	return pod, nil
}

// GetMasterNodeIP could find the one master node IP.
func (c *CloudShellController) GetMasterNodeIP(ctx context.Context) (string, error) {
	// the label "node-role.kubernetes.io/master" be removed in k8s 1.24, and replace with
	// "node-role.kubernetes.io/cotrol-plane".
	nodes := &corev1.NodeList{}
	if err := c.List(ctx, nodes, client.MatchingLabels{"node-role.kubernetes.io/master": ""}); err != nil {
		return "", err
	}
	if len(nodes.Items) == 0 {
		if err := c.List(ctx, nodes, client.MatchingLabels{"node-role.kubernetes.io/control-plane": ""}); err != nil || len(nodes.Items) == 0 {
			return "", err
		}
	}

	for _, addr := range nodes.Items[0].Status.Addresses {
		// Using External IP as first priority
		if addr.Type == corev1.NodeExternalIP || addr.Type == corev1.NodeInternalIP {
			return addr.Address, nil
		}
	}
	return "", nil
}

// GetServiceForCloudshell to find service of cloudshell according to labels "cloudshell.cloudtty.io/owner-name".
func (c *CloudShellController) GetServiceForCloudshell(ctx context.Context, namespace string, cloudshell *cloudshellv1alpha1.CloudShell) (*corev1.Service, error) {
	var services corev1.ServiceList
	if err := c.List(ctx, &services, client.InNamespace(namespace), client.MatchingLabels{constants.CloudshellOwnerLabelKey: cloudshell.Name}); err != nil {
		return nil, err
	}
	if len(services.Items) > 1 {
		klog.InfoS("found multiple cloudshell service", "cloudshell", klog.KObj(cloudshell))
		return nil, errors.New("found multiple cloudshell services")
	}
	if len(services.Items) == 0 {
		return nil, apierrors.NewNotFound(corev1.Resource("services"), fmt.Sprintf("cloudshell-%s", cloudshell.Name))
	}
	return &services.Items[0], nil
}

// CreateCloudShellService Create service resource for cloudshell, the service type is either ClusterIP, NodePort,
// Ingress or virtualService. if the expose model is ingress or virtualService. it will create clusterIP type service.
func (c *CloudShellController) CreateCloudShellService(ctx context.Context, cloudshell *cloudshellv1alpha1.CloudShell) (*corev1.Service, error) {
	serviceType := cloudshell.Spec.ExposeMode
	if len(serviceType) == 0 {
		serviceType = cloudshellv1alpha1.ExposureServiceNodePort
	}
	// if ExposeMode is ingress or vituralService, the svc type should be ClusterIP.
	if serviceType == cloudshellv1alpha1.ExposureIngress ||
		serviceType == cloudshellv1alpha1.ExposureVirtualService {
		serviceType = cloudshellv1alpha1.ExposureServiceClusterIP
	}

	podName, _ := hasBindPod(cloudshell)
	serviceBytes, err := util.ParseTemplate(manifests.ServiceTmplV1, struct {
		Name       string
		Namespace  string
		WorkerName string
		Type       string
	}{
		Name:       fmt.Sprintf("cloudshell-%s", cloudshell.Name),
		Namespace:  cloudshell.Namespace,
		WorkerName: podName,
		Type:       string(serviceType),
	})
	if err != nil {
		return nil, errors.Wrap(err, "failed to parse cloudshell service manifest")
	}

	decoder := scheme.Codecs.UniversalDeserializer()
	obj, _, err := decoder.Decode(serviceBytes, nil, nil)
	if err != nil {
		klog.ErrorS(err, "failed to decode service manifest", "cloudshell", klog.KObj(cloudshell))
		return nil, err
	}
	svc := obj.(*corev1.Service)
	svc.SetLabels(map[string]string{constants.CloudshellOwnerLabelKey: cloudshell.Name})

	// set reference for service, once the cloudshell is deleted, the service is alse deleted.
	if err := ctrlutil.SetControllerReference(cloudshell, svc, c.Scheme); err != nil {
		return nil, err
	}

	if err := c.Create(ctx, svc); err != nil {
		return nil, err
	}
	return svc, nil
}

// CreateIngressForCloudshell create ingress for cloudshell, if there isn't an ingress controller server
// in the cluster, the ingress is still not working. before create ingress, there's must a service
// as the ingress backend service. all of services should be loaded in an ingress "cloudshell-ingress".
func (c *CloudShellController) CreateIngressForCloudshell(ctx context.Context, service *corev1.Service, cloudshell *cloudshellv1alpha1.CloudShell) error {
	ingress := &networkingv1.Ingress{}
	objectKey := IngressNamespacedName(cloudshell)
	err := c.Get(ctx, objectKey, ingress)
	if err != nil && !apierrors.IsNotFound(err) {
		return err
	}

	// if there is no ingress in the cluster, create the base ingress.
	if ingress != nil && apierrors.IsNotFound(err) {
		var ingressClassName string
		if cloudshell.Spec.IngressConfig != nil && len(cloudshell.Spec.IngressConfig.IngressClassName) > 0 {
			ingressClassName = cloudshell.Spec.IngressConfig.IngressClassName
		}

		// set default path prefix.
		rulePath := SetRouteRulePath(cloudshell)
		ingressTemplateValue := helper.NewIngressTemplateValue(objectKey, ingressClassName, service.Name, rulePath)
		ingressBytes, err := util.ParseTemplate(manifests.IngressTmplV1, ingressTemplateValue)

		if err != nil {
			return errors.Wrap(err, "failed to parse cloudshell ingress manifest")
		}

		decoder := scheme.Codecs.UniversalDeserializer()
		obj, _, err := decoder.Decode(ingressBytes, nil, nil)
		if err != nil {
			klog.ErrorS(err, "failed to decode ingress manifest", "cloudshell", klog.KObj(cloudshell))
			return err
		}
		ingress = obj.(*networkingv1.Ingress)
		ingress.SetLabels(map[string]string{constants.CloudshellOwnerLabelKey: cloudshell.Name})

		return c.Create(ctx, ingress)
	}

	// there is an ingress in the cluster, add a rule to the ingress.
	IngressRule := ingress.Spec.Rules[0].IngressRuleValue.HTTP
	pathType := networkingv1.PathTypePrefix
	IngressRule.Paths = append(IngressRule.Paths, networkingv1.HTTPIngressPath{
		PathType: &pathType,
		Path:     SetRouteRulePath(cloudshell),
		Backend: networkingv1.IngressBackend{
			Service: &networkingv1.IngressServiceBackend{
				Name: service.Name,
				Port: networkingv1.ServiceBackendPort{
					Number: 7681,
				},
			},
		},
	})
	// TODO: All paths will be rewritten here
	ans := ingress.GetAnnotations()
	if ans == nil {
		ans = make(map[string]string)
	}
	ans["nginx.ingress.kubernetes.io/rewrite-target"] = "/"
	ingress.SetAnnotations(ans)
	return c.Update(ctx, ingress)
}

// CreateVirtualServiceForCloudshell create a virtualService resource in the cluster. if there
// is no istio server be deployed in the cluster. will not create the resource.
func (c *CloudShellController) CreateVirtualServiceForCloudshell(ctx context.Context, service *corev1.Service, cloudshell *cloudshellv1alpha1.CloudShell) error {
	config := cloudshell.Spec.VirtualServiceConfig
	if config == nil {
		return errors.New("unable create virtualservice, missing configuration options")
	}

	// TODO: check the crd in the cluster.

	objectKey := VsNamespacedName(cloudshell)
	virtualService := &istionetworkingv1beta1.VirtualService{}

	err := c.Get(ctx, objectKey, virtualService)
	if err != nil && !apierrors.IsNotFound(err) {
		return err
	}

	// if there is not virtualService in the cluster, create the base virtualService.
	if virtualService != nil && apierrors.IsNotFound(err) {
		rulePath := SetRouteRulePath(cloudshell)
		virtualServiceTemplateValue := helper.NewVirtualServiceTemplateValue(objectKey, config, service.Name, rulePath)
		vitualServiceBytes, err := util.ParseTemplate(manifests.VirtualServiceV1Beta1, virtualServiceTemplateValue)
		if err != nil {
			return errors.Wrapf(err, "failed to parse cloudshell [%s] virtualservice", cloudshell.Name)
		}

		scheme := runtime.NewScheme()
		istionetworkingv1beta1.AddToScheme(scheme)
		decoder := serializer.NewCodecFactory(scheme).UniversalDeserializer()
		obj, _, err := decoder.Decode(vitualServiceBytes, nil, nil)
		if err != nil {
			klog.ErrorS(err, "failed to decode virtualservice manifest", "cloudshell", klog.KObj(cloudshell))
			return err
		}
		virtualService = obj.(*istionetworkingv1beta1.VirtualService)
		virtualService.SetLabels(map[string]string{constants.CloudshellOwnerLabelKey: cloudshell.Name})

		return c.Create(ctx, virtualService)
	}

	// there is a virtualService in the cluster, add a destination to it.
	newHttpRoute := virtualService.Spec.Http[0].DeepCopy()
	newHttpRoute.Match[0].Uri.MatchType = &networkingv1beta1.StringMatch_Prefix{Prefix: SetRouteRulePath(cloudshell)}
	newHttpRoute.Route[0].Destination.Host = fmt.Sprintf("%s.%s.svc.cluster.local", service.Name, objectKey.Namespace)

	virtualService.Spec.Http = append(virtualService.Spec.Http, newHttpRoute)
	return c.Update(ctx, virtualService)
}

// UpdateCloudshellStatus update the clodushell status.
func (c *CloudShellController) UpdateCloudshellStatus(ctx context.Context, cloudshell *cloudshellv1alpha1.CloudShell, phase string) error {
	firstTry := true
	cloudshell.Status.Phase = phase
	status := cloudshell.Status
	return retry.RetryOnConflict(retry.DefaultBackoff, func() (err error) {
		if !firstTry {
			var getErr error
			cloudshell, getErr = c.lister.CloudShells(cloudshell.Namespace).Get(cloudshell.Name)
			if getErr != nil {
				if apierrors.IsNotFound(err) {
					return nil
				}
				return getErr
			}
		}

		cloudshell.Status = status
		cc := cloudshell.DeepCopy()

		err = c.Status().Update(ctx, cc)
		firstTry = false
		return
	})
}

func (c *CloudShellController) removeCloudshell(ctx context.Context, cloudshell *cloudshellv1alpha1.CloudShell) error {
	if err := c.removeCloudshellRoute(ctx, cloudshell); err != nil {
		return err
	}
	if err := c.removeFinalizer(cloudshell); err != nil {
		return err
	}

	if podName, exist := hasBindPod(cloudshell); exist {
		pod, err := c.podLister.Pods(cloudshell.Namespace).Get(podName)
		if err != nil {
			if apierrors.IsNotFound(err) {
				return nil
			}
			return err
		}

<<<<<<< HEAD
		if err = c.resetPod(ctx, cloudshell); err != nil {
			return err
		}
=======
		// todo restore the pod, cleanup the kubeConfig
>>>>>>> 0a7ae7f4
		_ = c.workerPool.Back(pod)
	}

	klog.V(4).InfoS("delete cloudshell", "cloudshell", klog.KObj(cloudshell))
	return nil
}

// removeCloudshell remove the cloudshell, at the same time, update addition resource.
// i.g: ingress or vitualService. if all of cloudshells was removed, it will delete the
// ingress or vitualService.
func (c *CloudShellController) removeCloudshellRoute(ctx context.Context, cloudshell *cloudshellv1alpha1.CloudShell) error {
	// delete route rule.
	switch cloudshell.Spec.ExposeMode {
	case "", cloudshellv1alpha1.ExposureServiceClusterIP, cloudshellv1alpha1.ExposureServiceNodePort:
		// TODO: whether to delete ownReference resource.
	case cloudshellv1alpha1.ExposureIngress:
		ingress := &networkingv1.Ingress{}
		if err := c.Get(ctx, IngressNamespacedName(cloudshell), ingress); err != nil {
			if apierrors.IsNotFound(err) {
				return nil
			}
			return err
		}

		ingressRule := ingress.Spec.Rules[0].IngressRuleValue.HTTP

		// remove rule from ingress. if the length of ingressRule is zero, delete it directly.
		for i := 0; i < len(ingressRule.Paths); i++ {
			if ingressRule.Paths[i].Path == cloudshell.Status.AccessURL {
				ingressRule.Paths = append(ingressRule.Paths[:i], ingressRule.Paths[i+1:]...)
				break
			}
		}

		if len(ingressRule.Paths) == 0 {
			return c.Delete(ctx, ingress)
		}
		return c.Update(ctx, ingress)
	case cloudshellv1alpha1.ExposureVirtualService:
		virtualService := &istionetworkingv1beta1.VirtualService{}
		if err := c.Get(ctx, VsNamespacedName(cloudshell), virtualService); err != nil {
			if apierrors.IsNotFound(err) {
				return nil
			}
			return err
		}

		// remove rule from virtualService. if the length of virtualService is zero, delete it directly.
		httpRoute := virtualService.Spec.Http
		for i := 0; i < len(httpRoute); i++ {
			match := httpRoute[i].Match
			if len(match) > 0 && match[0].Uri != nil {
				if prefix, ok := match[0].Uri.MatchType.(*networkingv1beta1.StringMatch_Prefix); ok &&
					prefix.Prefix == cloudshell.Status.AccessURL {

					httpRoute = append(httpRoute[:i], httpRoute[i+1:]...)
					break
				}
			}
		}

		if len(httpRoute) == 0 {
			return c.Delete(ctx, virtualService)
		}

		virtualService.Spec.Http = httpRoute
		return c.Update(ctx, virtualService)
	}
	return nil
}

// SetRouteRulePath return access url according to cloudshell.
func SetRouteRulePath(cloudshell *cloudshellv1alpha1.CloudShell) string {
	var pathPrefix string
	if len(cloudshell.Spec.PathPrefix) != 0 {
		pathPrefix = cloudshell.Spec.PathPrefix
	}

	if strings.HasSuffix(pathPrefix, "/") {
		pathPrefix = pathPrefix[:len(pathPrefix)-1] + constants.DefaultPathPrefix
	} else {
		pathPrefix += constants.DefaultPathPrefix
	}

	if len(cloudshell.Spec.PathSuffix) > 0 {
		return fmt.Sprintf("%s/%s/%s", pathPrefix, cloudshell.Name, cloudshell.Spec.PathSuffix)
	}
	return fmt.Sprintf("%s/%s", pathPrefix, cloudshell.Name)
}

// IngressNamespacedName return a namespacedName accroding to ingressConfig.
func IngressNamespacedName(cloudshell *cloudshellv1alpha1.CloudShell) types.NamespacedName {
	// set custom name and namespace to ingress.
	config := cloudshell.Spec.IngressConfig
	ingressName := constants.DefaultIngressName
	if config != nil && len(config.IngressName) > 0 {
		ingressName = config.IngressName
	}

	namespace := cloudshell.Namespace
	if config != nil && len(config.Namespace) > 0 {
		namespace = config.Namespace
	}

	return types.NamespacedName{Name: ingressName, Namespace: namespace}
}

// VsNamespacedName return a namespacedName accroding to virtaulServiceConfig.
func VsNamespacedName(cloudshell *cloudshellv1alpha1.CloudShell) types.NamespacedName {
	// set custom name and namespace to ingress.
	config := cloudshell.Spec.VirtualServiceConfig
	vsName := constants.DefaultVirtualServiceName
	if config != nil && len(config.VirtualServiceName) > 0 {
		vsName = config.VirtualServiceName
	}

	namespace := cloudshell.Namespace
	if config != nil && len(config.Namespace) > 0 {
		namespace = config.Namespace
	}

	return types.NamespacedName{Name: vsName, Namespace: namespace}
}

// GenerateKubeconfigInCluster load serviceaccount info under
// "/var/run/secrets/kubernetes.io/serviceaccount" and generate kubeconfig str.
func GenerateKubeconfigInCluster() ([]byte, error) {
	const (
		tokenFile  = "/var/run/secrets/kubernetes.io/serviceaccount/token"
		rootCAFile = "/var/run/secrets/kubernetes.io/serviceaccount/ca.crt"
	)

	host, port := os.Getenv("KUBERNETES_SERVICE_HOST"), os.Getenv("KUBERNETES_SERVICE_PORT")
	if len(host) == 0 || len(port) == 0 {
		return nil, errors.New("unable to load in-cluster configuration, KUBERNETES_SERVICE_HOST and KUBERNETES_SERVICE_PORT must be defined")
	}

	token, err := os.ReadFile(tokenFile)
	if err != nil {
		return nil, err
	}

	rootCA, err := os.ReadFile(rootCAFile)
	if err != nil {
		return nil, err
	}

	kubeConfigTemplateValue := helper.NewKubeConfigTemplateValue(host, port, string(token), rootCA)
	return util.ParseTemplate(manifests.KubeconfigTmplV1, kubeConfigTemplateValue)
}

func hasBindPod(cloudshell *cloudshellv1alpha1.CloudShell) (string, bool) {
	podName, ok := cloudshell.Labels[constants.CloudshellPodLabelKey]
	return podName, ok
}

<<<<<<< HEAD
func execCommand(cloudshell *cloudshellv1alpha1.CloudShell, command []string, kubeConfigByte []byte) error {
	clientConfig, err := clientcmd.NewClientConfigFromBytes(kubeConfigByte)
	if err != nil {
		klog.V(4).ErrorS(err, "unable to create client config from kubeConfig bytes", "cloudshell", cloudshell.Name)
		return err
	}

	config, err := clientConfig.ClientConfig()
	if err != nil {
		return err
	}
	config.GroupVersion = &corev1.SchemeGroupVersion
	config.NegotiatedSerializer = scheme.Codecs.WithoutConversion()
	config.APIPath = "/api"

	clusterClient, err := kubernetes.NewForConfig(config)
	if err != nil {
		panic(err)
	}
=======
func runCommand(cloudshell *cloudshellv1alpha1.CloudShell, command []string, config *rest.Config) error {
	config.GroupVersion = &corev1.SchemeGroupVersion
	config.NegotiatedSerializer = scheme.Codecs.WithoutConversion()
	config.APIPath = "/api"

	clusterClient, err := kubernetes.NewForConfig(config)
	if err != nil {
		return err
	}
>>>>>>> 0a7ae7f4

	options := &exec.ExecOptions{
		Command:   command,
		Executor:  &exec.DefaultRemoteExecutor{},
		Config:    config,
		PodClient: clusterClient.CoreV1(),
		StreamOptions: exec.StreamOptions{
			IOStreams: genericiooptions.IOStreams{
				In:     bytes.NewBuffer([]byte{}),
				Out:    bytes.NewBuffer([]byte{}),
				ErrOut: bytes.NewBuffer([]byte{}),
			},
			Stdin:     false,
			Namespace: cloudshell.Namespace,
			PodName:   cloudshell.Labels[constants.CloudshellPodLabelKey],
		},
	}

	if err := options.Validate(); err != nil {
		return err
	}

	if err := options.Run(); err != nil {
		klog.ErrorS(err, "failed to run command")
		return err
	}
	return nil
}

// resetPod cleanup the kubeConfig and kill ttyd
func (c *CloudShellController) resetPod(ctx context.Context, cloudshell *cloudshellv1alpha1.CloudShell) error {
	secret := &corev1.Secret{}
	if err := c.Client.Get(ctx, client.ObjectKey{Namespace: cloudshell.Namespace, Name: cloudshell.Spec.SecretRef.Name}, secret); err != nil {
		return err
	}
	kubeConfigByte := secret.Data["config"]

	cleanupCommand := []string{endScriptPath}
	if err := execCommand(cloudshell, cleanupCommand, kubeConfigByte); err != nil {
		return err
	}

	return nil
}<|MERGE_RESOLUTION|>--- conflicted
+++ resolved
@@ -9,12 +9,6 @@
 	"sync"
 	"time"
 
-<<<<<<< HEAD
-	"github.com/cloudtty/cloudtty/pkg/generated/listers/cloudshell/v1alpha1"
-	"github.com/cloudtty/cloudtty/pkg/helper"
-	"github.com/cloudtty/cloudtty/pkg/utils/gclient"
-=======
->>>>>>> 0a7ae7f4
 	"github.com/pkg/errors"
 	networkingv1beta1 "istio.io/api/networking/v1beta1"
 	istionetworkingv1beta1 "istio.io/client-go/pkg/apis/networking/v1beta1"
@@ -47,10 +41,7 @@
 	"github.com/cloudtty/cloudtty/pkg/helper"
 	"github.com/cloudtty/cloudtty/pkg/manifests"
 	util "github.com/cloudtty/cloudtty/pkg/utils"
-<<<<<<< HEAD
-=======
 	"github.com/cloudtty/cloudtty/pkg/utils/gclient"
->>>>>>> 0a7ae7f4
 	worerkpool "github.com/cloudtty/cloudtty/pkg/workerpool"
 )
 
@@ -83,17 +74,11 @@
 	podLister listerscorev1.PodLister
 }
 
-<<<<<<< HEAD
-func NewController(client client.Client, wp *worerkpool.WorkerPool, csInformer cloudshellinformers.CloudShellInformer, podInformer informercorev1.PodInformer) *CloudShellController {
-	controller := &CloudShellController{
-		Client:     client,
-=======
 func NewController(client client.Client, config *rest.Config, wp *worerkpool.WorkerPool,
 	csInformer cloudshellinformers.CloudShellInformer, podInformer informercorev1.PodInformer) *CloudShellController {
 	controller := &CloudShellController{
 		Client:     client,
 		config:     config,
->>>>>>> 0a7ae7f4
 		Scheme:     gclient.NewSchema(),
 		workerPool: wp,
 		queue: workqueue.NewRateLimitingQueue(
@@ -238,7 +223,6 @@
 			klog.ErrorS(err, "Failed to get pod", "cloudshell", klog.KObj(cloudshell))
 			return err
 		}
-<<<<<<< HEAD
 		// TODO: pod is not running?
 
 		cloudshell.SetLabels(map[string]string{constants.CloudshellPodLabelKey: pod.Name})
@@ -259,31 +243,9 @@
 		if err = c.resetPod(ctx, cloudshell); err != nil {
 			return err
 		}
+
 		_ = c.workerPool.Back(pod)
 
-=======
-
-		cloudshell.SetLabels(map[string]string{constants.CloudshellPodLabelKey: pod.Name})
-		if err := c.Update(context.TODO(), cloudshell); err != nil {
-			return err
-		}
-
-		if err = c.StartPodForCloudShell(ctx, cloudshell); err != nil {
-			klog.ErrorS(err, "Failed to start pod for CloudShell", "cloudshell", klog.KObj(cloudshell))
-			return err
-		}
-
-		// TODO: pod is not running?
-
-		return c.CreateRouteRule(ctx, cloudshell)
-	}
-
-	// TODO:
-	if IsCloudshellFinished(cloudshell) {
-		// todo restore the pod, cleanup the kubeConfig
-		_ = c.workerPool.Back(pod)
-
->>>>>>> 0a7ae7f4
 		if cloudshell.Spec.Cleanup {
 			if err = c.Delete(ctx, cloudshell); err != nil {
 				klog.ErrorS(err, "Failed to delete cloudshell", "cloudshell", klog.KObj(cloudshell))
@@ -344,23 +306,14 @@
 func (c *CloudShellController) StartTTYd(ctx context.Context, cloudshell *cloudshellv1alpha1.CloudShell, kubeConfigByte []byte) error {
 	// copy kubeConfig
 	echoCommand := fmt.Sprintf("echo '%s' > %s", kubeConfigByte, KubeConfigPath)
-<<<<<<< HEAD
-	if err := execCommand(cloudshell, []string{"bash", "-c", echoCommand}, kubeConfigByte); err != nil {
-=======
-	if err := runCommand(cloudshell, []string{"bash", "-c", echoCommand}, c.config); err != nil {
->>>>>>> 0a7ae7f4
+	if err := execCommand(cloudshell, []string{"bash", "-c", echoCommand}, c.config); err != nil {
 		return err
 	}
 
 	// start ttyd, ttyd args passed as shell parameter
 	// case: ttydCommand := []string{"/root/startup.sh", "100", "true", "false", "kubectl get po -n default"}
-<<<<<<< HEAD
 	ttydCommand := []string{startScriptPath, string(cloudshell.Spec.Ttl), fmt.Sprint(cloudshell.Spec.Once), fmt.Sprint(cloudshell.Spec.UrlArg), cloudshell.Spec.CommandAction}
-	if err := execCommand(cloudshell, ttydCommand, kubeConfigByte); err != nil {
-=======
-	ttydCommand := []string{TTYdScriptPath, string(cloudshell.Spec.Ttl), fmt.Sprint(cloudshell.Spec.Once), fmt.Sprint(cloudshell.Spec.UrlArg), cloudshell.Spec.CommandAction}
-	if err := runCommand(cloudshell, ttydCommand, c.config); err != nil {
->>>>>>> 0a7ae7f4
+	if err := execCommand(cloudshell, ttydCommand, c.config); err != nil {
 		return err
 	}
 
@@ -712,13 +665,10 @@
 			return err
 		}
 
-<<<<<<< HEAD
 		if err = c.resetPod(ctx, cloudshell); err != nil {
 			return err
 		}
-=======
-		// todo restore the pod, cleanup the kubeConfig
->>>>>>> 0a7ae7f4
+
 		_ = c.workerPool.Back(pod)
 	}
 
@@ -875,37 +825,15 @@
 	return podName, ok
 }
 
-<<<<<<< HEAD
-func execCommand(cloudshell *cloudshellv1alpha1.CloudShell, command []string, kubeConfigByte []byte) error {
-	clientConfig, err := clientcmd.NewClientConfigFromBytes(kubeConfigByte)
-	if err != nil {
-		klog.V(4).ErrorS(err, "unable to create client config from kubeConfig bytes", "cloudshell", cloudshell.Name)
-		return err
-	}
-
-	config, err := clientConfig.ClientConfig()
-	if err != nil {
-		return err
-	}
+func execCommand(cloudshell *cloudshellv1alpha1.CloudShell, command []string, config *rest.Config) error {
 	config.GroupVersion = &corev1.SchemeGroupVersion
 	config.NegotiatedSerializer = scheme.Codecs.WithoutConversion()
 	config.APIPath = "/api"
 
 	clusterClient, err := kubernetes.NewForConfig(config)
 	if err != nil {
-		panic(err)
-	}
-=======
-func runCommand(cloudshell *cloudshellv1alpha1.CloudShell, command []string, config *rest.Config) error {
-	config.GroupVersion = &corev1.SchemeGroupVersion
-	config.NegotiatedSerializer = scheme.Codecs.WithoutConversion()
-	config.APIPath = "/api"
-
-	clusterClient, err := kubernetes.NewForConfig(config)
-	if err != nil {
-		return err
-	}
->>>>>>> 0a7ae7f4
+		return err
+	}
 
 	options := &exec.ExecOptions{
 		Command:   command,
@@ -937,14 +865,8 @@
 
 // resetPod cleanup the kubeConfig and kill ttyd
 func (c *CloudShellController) resetPod(ctx context.Context, cloudshell *cloudshellv1alpha1.CloudShell) error {
-	secret := &corev1.Secret{}
-	if err := c.Client.Get(ctx, client.ObjectKey{Namespace: cloudshell.Namespace, Name: cloudshell.Spec.SecretRef.Name}, secret); err != nil {
-		return err
-	}
-	kubeConfigByte := secret.Data["config"]
-
 	cleanupCommand := []string{endScriptPath}
-	if err := execCommand(cloudshell, cleanupCommand, kubeConfigByte); err != nil {
+	if err := execCommand(cloudshell, cleanupCommand, c.config); err != nil {
 		return err
 	}
 
