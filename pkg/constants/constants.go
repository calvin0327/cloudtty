--- conflicted
+++ resolved
@@ -7,15 +7,8 @@
 	DefaultServicePort          = 7681
 	DefauletWebttyContainerName = "web-tty"
 
-<<<<<<< HEAD
-	CloudshellOwnerLabelKey    = "cloudshell.cloudtty.io/owner-name"
-	CloudshellWorkerLabelKey   = "cloudshell.cloudtty.io/worker-name"
-	CloudshellPodLabelStateKey = "cloudshell.cloudtty.io/worker-state"
-	CloudshellPodLabelKey      = "cloudshell.cloudtty.io/pod-name"
-=======
 	CloudshellWorkerLabelKey = "cloudshell.cloudtty.io/worker-name"
 	CloudshellIdleWorkerKey  = "cloudshell.cloudtty.io/idle-worker"
->>>>>>> 95f578a9
 
 	PodTemplatePath = "/etc/cloudtty/pod-temp.yaml"
 )